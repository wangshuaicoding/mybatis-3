/*
 *    Copyright 2009-2021 the original author or authors.
 *
 *    Licensed under the Apache License, Version 2.0 (the "License");
 *    you may not use this file except in compliance with the License.
 *    You may obtain a copy of the License at
 *
 *       http://www.apache.org/licenses/LICENSE-2.0
 *
 *    Unless required by applicable law or agreed to in writing, software
 *    distributed under the License is distributed on an "AS IS" BASIS,
 *    WITHOUT WARRANTIES OR CONDITIONS OF ANY KIND, either express or implied.
 *    See the License for the specific language governing permissions and
 *    limitations under the License.
 */
package org.apache.ibatis.session;

import java.util.Arrays;
import java.util.Collection;
import java.util.HashMap;
import java.util.HashSet;
import java.util.Iterator;
import java.util.LinkedList;
import java.util.List;
import java.util.Map;
import java.util.Properties;
import java.util.Set;
import java.util.function.BiFunction;

import org.apache.ibatis.binding.MapperRegistry;
import org.apache.ibatis.builder.CacheRefResolver;
import org.apache.ibatis.builder.IncompleteElementException;
import org.apache.ibatis.builder.ResultMapResolver;
import org.apache.ibatis.builder.annotation.MethodResolver;
import org.apache.ibatis.builder.xml.XMLStatementBuilder;
import org.apache.ibatis.cache.Cache;
import org.apache.ibatis.cache.decorators.FifoCache;
import org.apache.ibatis.cache.decorators.LruCache;
import org.apache.ibatis.cache.decorators.SoftCache;
import org.apache.ibatis.cache.decorators.WeakCache;
import org.apache.ibatis.cache.impl.PerpetualCache;
import org.apache.ibatis.datasource.jndi.JndiDataSourceFactory;
import org.apache.ibatis.datasource.pooled.PooledDataSourceFactory;
import org.apache.ibatis.datasource.unpooled.UnpooledDataSourceFactory;
import org.apache.ibatis.executor.BatchExecutor;
import org.apache.ibatis.executor.CachingExecutor;
import org.apache.ibatis.executor.Executor;
import org.apache.ibatis.executor.ReuseExecutor;
import org.apache.ibatis.executor.SimpleExecutor;
import org.apache.ibatis.executor.keygen.KeyGenerator;
import org.apache.ibatis.executor.loader.ProxyFactory;
import org.apache.ibatis.executor.loader.cglib.CglibProxyFactory;
import org.apache.ibatis.executor.loader.javassist.JavassistProxyFactory;
import org.apache.ibatis.executor.parameter.ParameterHandler;
import org.apache.ibatis.executor.resultset.DefaultResultSetHandler;
import org.apache.ibatis.executor.resultset.ResultSetHandler;
import org.apache.ibatis.executor.statement.RoutingStatementHandler;
import org.apache.ibatis.executor.statement.StatementHandler;
import org.apache.ibatis.io.VFS;
import org.apache.ibatis.logging.Log;
import org.apache.ibatis.logging.LogFactory;
import org.apache.ibatis.logging.commons.JakartaCommonsLoggingImpl;
import org.apache.ibatis.logging.jdk14.Jdk14LoggingImpl;
import org.apache.ibatis.logging.log4j.Log4jImpl;
import org.apache.ibatis.logging.log4j2.Log4j2Impl;
import org.apache.ibatis.logging.nologging.NoLoggingImpl;
import org.apache.ibatis.logging.slf4j.Slf4jImpl;
import org.apache.ibatis.logging.stdout.StdOutImpl;
import org.apache.ibatis.mapping.BoundSql;
import org.apache.ibatis.mapping.Environment;
import org.apache.ibatis.mapping.MappedStatement;
import org.apache.ibatis.mapping.ParameterMap;
import org.apache.ibatis.mapping.ResultMap;
import org.apache.ibatis.mapping.ResultSetType;
import org.apache.ibatis.mapping.VendorDatabaseIdProvider;
import org.apache.ibatis.parsing.XNode;
import org.apache.ibatis.plugin.Interceptor;
import org.apache.ibatis.plugin.InterceptorChain;
import org.apache.ibatis.reflection.DefaultReflectorFactory;
import org.apache.ibatis.reflection.MetaObject;
import org.apache.ibatis.reflection.ReflectorFactory;
import org.apache.ibatis.reflection.factory.DefaultObjectFactory;
import org.apache.ibatis.reflection.factory.ObjectFactory;
import org.apache.ibatis.reflection.wrapper.DefaultObjectWrapperFactory;
import org.apache.ibatis.reflection.wrapper.ObjectWrapperFactory;
import org.apache.ibatis.scripting.LanguageDriver;
import org.apache.ibatis.scripting.LanguageDriverRegistry;
import org.apache.ibatis.scripting.defaults.RawLanguageDriver;
import org.apache.ibatis.scripting.xmltags.XMLLanguageDriver;
import org.apache.ibatis.transaction.Transaction;
import org.apache.ibatis.transaction.jdbc.JdbcTransactionFactory;
import org.apache.ibatis.transaction.managed.ManagedTransactionFactory;
import org.apache.ibatis.type.JdbcType;
import org.apache.ibatis.type.TypeAliasRegistry;
import org.apache.ibatis.type.TypeHandler;
import org.apache.ibatis.type.TypeHandlerRegistry;

/**
 * @author Clinton Begin
 */
public class Configuration {

  protected Environment environment;

  protected boolean safeRowBoundsEnabled;
  protected boolean safeResultHandlerEnabled = true;
  protected boolean mapUnderscoreToCamelCase;
  protected boolean aggressiveLazyLoading;
  protected boolean multipleResultSetsEnabled = true;
  protected boolean useGeneratedKeys;
  protected boolean useColumnLabel = true;
  protected boolean cacheEnabled = true;
  protected boolean callSettersOnNulls;
  protected boolean useActualParamName = true;
  protected boolean returnInstanceForEmptyRow;
  protected boolean shrinkWhitespacesInSql;
<<<<<<< HEAD
  protected boolean argNameBasedConstructorAutoMapping;
=======
  protected boolean nullableOnForEach;
>>>>>>> 0ccf9ba3

  protected String logPrefix;
  protected Class<? extends Log> logImpl;
  protected Class<? extends VFS> vfsImpl;
  protected Class<?> defaultSqlProviderType;
  protected LocalCacheScope localCacheScope = LocalCacheScope.SESSION;
  protected JdbcType jdbcTypeForNull = JdbcType.OTHER;
  protected Set<String> lazyLoadTriggerMethods = new HashSet<>(Arrays.asList("equals", "clone", "hashCode", "toString"));
  protected Integer defaultStatementTimeout;
  protected Integer defaultFetchSize;
  protected ResultSetType defaultResultSetType;
  protected ExecutorType defaultExecutorType = ExecutorType.SIMPLE;
  protected AutoMappingBehavior autoMappingBehavior = AutoMappingBehavior.PARTIAL;
  protected AutoMappingUnknownColumnBehavior autoMappingUnknownColumnBehavior = AutoMappingUnknownColumnBehavior.NONE;

  protected Properties variables = new Properties();
  protected ReflectorFactory reflectorFactory = new DefaultReflectorFactory();
  protected ObjectFactory objectFactory = new DefaultObjectFactory();
  protected ObjectWrapperFactory objectWrapperFactory = new DefaultObjectWrapperFactory();

  protected boolean lazyLoadingEnabled = false;
  protected ProxyFactory proxyFactory = new JavassistProxyFactory(); // #224 Using internal Javassist instead of OGNL

  protected String databaseId;
  /**
   * Configuration factory class.
   * Used to create Configuration for loading deserialized unread properties.
   *
   * @see <a href='https://github.com/mybatis/old-google-code-issues/issues/300'>Issue 300 (google code)</a>
   */
  protected Class<?> configurationFactory;

  protected final MapperRegistry mapperRegistry = new MapperRegistry(this);
  protected final InterceptorChain interceptorChain = new InterceptorChain();
  protected final TypeHandlerRegistry typeHandlerRegistry = new TypeHandlerRegistry(this);
  protected final TypeAliasRegistry typeAliasRegistry = new TypeAliasRegistry();
  protected final LanguageDriverRegistry languageRegistry = new LanguageDriverRegistry();

  protected final Map<String, MappedStatement> mappedStatements = new StrictMap<MappedStatement>("Mapped Statements collection")
      .conflictMessageProducer((savedValue, targetValue) ->
          ". please check " + savedValue.getResource() + " and " + targetValue.getResource());
  protected final Map<String, Cache> caches = new StrictMap<>("Caches collection");
  protected final Map<String, ResultMap> resultMaps = new StrictMap<>("Result Maps collection");
  protected final Map<String, ParameterMap> parameterMaps = new StrictMap<>("Parameter Maps collection");
  protected final Map<String, KeyGenerator> keyGenerators = new StrictMap<>("Key Generators collection");

  protected final Set<String> loadedResources = new HashSet<>();
  protected final Map<String, XNode> sqlFragments = new StrictMap<>("XML fragments parsed from previous mappers");

  protected final Collection<XMLStatementBuilder> incompleteStatements = new LinkedList<>();
  protected final Collection<CacheRefResolver> incompleteCacheRefs = new LinkedList<>();
  protected final Collection<ResultMapResolver> incompleteResultMaps = new LinkedList<>();
  protected final Collection<MethodResolver> incompleteMethods = new LinkedList<>();

  /*
   * A map holds cache-ref relationship. The key is the namespace that
   * references a cache bound to another namespace and the value is the
   * namespace which the actual cache is bound to.
   */
  protected final Map<String, String> cacheRefMap = new HashMap<>();

  public Configuration(Environment environment) {
    this();
    this.environment = environment;
  }

  public Configuration() {
    typeAliasRegistry.registerAlias("JDBC", JdbcTransactionFactory.class);
    typeAliasRegistry.registerAlias("MANAGED", ManagedTransactionFactory.class);

    typeAliasRegistry.registerAlias("JNDI", JndiDataSourceFactory.class);
    typeAliasRegistry.registerAlias("POOLED", PooledDataSourceFactory.class);
    typeAliasRegistry.registerAlias("UNPOOLED", UnpooledDataSourceFactory.class);

    typeAliasRegistry.registerAlias("PERPETUAL", PerpetualCache.class);
    typeAliasRegistry.registerAlias("FIFO", FifoCache.class);
    typeAliasRegistry.registerAlias("LRU", LruCache.class);
    typeAliasRegistry.registerAlias("SOFT", SoftCache.class);
    typeAliasRegistry.registerAlias("WEAK", WeakCache.class);

    typeAliasRegistry.registerAlias("DB_VENDOR", VendorDatabaseIdProvider.class);

    typeAliasRegistry.registerAlias("XML", XMLLanguageDriver.class);
    typeAliasRegistry.registerAlias("RAW", RawLanguageDriver.class);

    typeAliasRegistry.registerAlias("SLF4J", Slf4jImpl.class);
    typeAliasRegistry.registerAlias("COMMONS_LOGGING", JakartaCommonsLoggingImpl.class);
    typeAliasRegistry.registerAlias("LOG4J", Log4jImpl.class);
    typeAliasRegistry.registerAlias("LOG4J2", Log4j2Impl.class);
    typeAliasRegistry.registerAlias("JDK_LOGGING", Jdk14LoggingImpl.class);
    typeAliasRegistry.registerAlias("STDOUT_LOGGING", StdOutImpl.class);
    typeAliasRegistry.registerAlias("NO_LOGGING", NoLoggingImpl.class);

    typeAliasRegistry.registerAlias("CGLIB", CglibProxyFactory.class);
    typeAliasRegistry.registerAlias("JAVASSIST", JavassistProxyFactory.class);

    languageRegistry.setDefaultDriverClass(XMLLanguageDriver.class);
    languageRegistry.register(RawLanguageDriver.class);
  }

  public String getLogPrefix() {
    return logPrefix;
  }

  public void setLogPrefix(String logPrefix) {
    this.logPrefix = logPrefix;
  }

  public Class<? extends Log> getLogImpl() {
    return logImpl;
  }

  public void setLogImpl(Class<? extends Log> logImpl) {
    if (logImpl != null) {
      this.logImpl = logImpl;
      LogFactory.useCustomLogging(this.logImpl);
    }
  }

  public Class<? extends VFS> getVfsImpl() {
    return this.vfsImpl;
  }

  public void setVfsImpl(Class<? extends VFS> vfsImpl) {
    if (vfsImpl != null) {
      this.vfsImpl = vfsImpl;
      VFS.addImplClass(this.vfsImpl);
    }
  }

  /**
   * Gets an applying type when omit a type on sql provider annotation(e.g. {@link org.apache.ibatis.annotations.SelectProvider}).
   *
   * @return the default type for sql provider annotation
   * @since 3.5.6
   */
  public Class<?> getDefaultSqlProviderType() {
    return defaultSqlProviderType;
  }

  /**
   * Sets an applying type when omit a type on sql provider annotation(e.g. {@link org.apache.ibatis.annotations.SelectProvider}).
   *
   * @param defaultSqlProviderType
   *          the default type for sql provider annotation
   * @since 3.5.6
   */
  public void setDefaultSqlProviderType(Class<?> defaultSqlProviderType) {
    this.defaultSqlProviderType = defaultSqlProviderType;
  }

  public boolean isCallSettersOnNulls() {
    return callSettersOnNulls;
  }

  public void setCallSettersOnNulls(boolean callSettersOnNulls) {
    this.callSettersOnNulls = callSettersOnNulls;
  }

  public boolean isUseActualParamName() {
    return useActualParamName;
  }

  public void setUseActualParamName(boolean useActualParamName) {
    this.useActualParamName = useActualParamName;
  }

  public boolean isReturnInstanceForEmptyRow() {
    return returnInstanceForEmptyRow;
  }

  public void setReturnInstanceForEmptyRow(boolean returnEmptyInstance) {
    this.returnInstanceForEmptyRow = returnEmptyInstance;
  }

  public boolean isShrinkWhitespacesInSql() {
    return shrinkWhitespacesInSql;
  }

  public void setShrinkWhitespacesInSql(boolean shrinkWhitespacesInSql) {
    this.shrinkWhitespacesInSql = shrinkWhitespacesInSql;
  }

<<<<<<< HEAD
  public boolean isArgNameBasedConstructorAutoMapping() {
    return argNameBasedConstructorAutoMapping;
  }

  public void setArgNameBasedConstructorAutoMapping(boolean argNameBasedConstructorAutoMapping) {
    this.argNameBasedConstructorAutoMapping = argNameBasedConstructorAutoMapping;
=======
  /**
   * Sets the default value of 'nullable' attribute on 'foreach' tag.
   *
   * @param nullableOnForEach If nullable, set to {@code true}
   * @since 3.5.9
   */
  public void setNullableOnForEach(boolean nullableOnForEach) {
    this.nullableOnForEach = nullableOnForEach;
  }

  /**
   * Returns the default value of 'nullable' attribute on 'foreach' tag.
   *
   * <p>Default is {@code false}.
   *
   * @return If nullable, set to {@code true}
   * @since 3.5.9
   */
  public boolean isNullableOnForEach() {
    return nullableOnForEach;
>>>>>>> 0ccf9ba3
  }

  public String getDatabaseId() {
    return databaseId;
  }

  public void setDatabaseId(String databaseId) {
    this.databaseId = databaseId;
  }

  public Class<?> getConfigurationFactory() {
    return configurationFactory;
  }

  public void setConfigurationFactory(Class<?> configurationFactory) {
    this.configurationFactory = configurationFactory;
  }

  public boolean isSafeResultHandlerEnabled() {
    return safeResultHandlerEnabled;
  }

  public void setSafeResultHandlerEnabled(boolean safeResultHandlerEnabled) {
    this.safeResultHandlerEnabled = safeResultHandlerEnabled;
  }

  public boolean isSafeRowBoundsEnabled() {
    return safeRowBoundsEnabled;
  }

  public void setSafeRowBoundsEnabled(boolean safeRowBoundsEnabled) {
    this.safeRowBoundsEnabled = safeRowBoundsEnabled;
  }

  public boolean isMapUnderscoreToCamelCase() {
    return mapUnderscoreToCamelCase;
  }

  public void setMapUnderscoreToCamelCase(boolean mapUnderscoreToCamelCase) {
    this.mapUnderscoreToCamelCase = mapUnderscoreToCamelCase;
  }

  public void addLoadedResource(String resource) {
    loadedResources.add(resource);
  }

  public boolean isResourceLoaded(String resource) {
    return loadedResources.contains(resource);
  }

  public Environment getEnvironment() {
    return environment;
  }

  public void setEnvironment(Environment environment) {
    this.environment = environment;
  }

  public AutoMappingBehavior getAutoMappingBehavior() {
    return autoMappingBehavior;
  }

  public void setAutoMappingBehavior(AutoMappingBehavior autoMappingBehavior) {
    this.autoMappingBehavior = autoMappingBehavior;
  }

  /**
   * Gets the auto mapping unknown column behavior.
   *
   * @return the auto mapping unknown column behavior
   * @since 3.4.0
   */
  public AutoMappingUnknownColumnBehavior getAutoMappingUnknownColumnBehavior() {
    return autoMappingUnknownColumnBehavior;
  }

  /**
   * Sets the auto mapping unknown column behavior.
   *
   * @param autoMappingUnknownColumnBehavior
   *          the new auto mapping unknown column behavior
   * @since 3.4.0
   */
  public void setAutoMappingUnknownColumnBehavior(AutoMappingUnknownColumnBehavior autoMappingUnknownColumnBehavior) {
    this.autoMappingUnknownColumnBehavior = autoMappingUnknownColumnBehavior;
  }

  public boolean isLazyLoadingEnabled() {
    return lazyLoadingEnabled;
  }

  public void setLazyLoadingEnabled(boolean lazyLoadingEnabled) {
    this.lazyLoadingEnabled = lazyLoadingEnabled;
  }

  public ProxyFactory getProxyFactory() {
    return proxyFactory;
  }

  public void setProxyFactory(ProxyFactory proxyFactory) {
    if (proxyFactory == null) {
      proxyFactory = new JavassistProxyFactory();
    }
    this.proxyFactory = proxyFactory;
  }

  public boolean isAggressiveLazyLoading() {
    return aggressiveLazyLoading;
  }

  public void setAggressiveLazyLoading(boolean aggressiveLazyLoading) {
    this.aggressiveLazyLoading = aggressiveLazyLoading;
  }

  public boolean isMultipleResultSetsEnabled() {
    return multipleResultSetsEnabled;
  }

  public void setMultipleResultSetsEnabled(boolean multipleResultSetsEnabled) {
    this.multipleResultSetsEnabled = multipleResultSetsEnabled;
  }

  public Set<String> getLazyLoadTriggerMethods() {
    return lazyLoadTriggerMethods;
  }

  public void setLazyLoadTriggerMethods(Set<String> lazyLoadTriggerMethods) {
    this.lazyLoadTriggerMethods = lazyLoadTriggerMethods;
  }

  public boolean isUseGeneratedKeys() {
    return useGeneratedKeys;
  }

  public void setUseGeneratedKeys(boolean useGeneratedKeys) {
    this.useGeneratedKeys = useGeneratedKeys;
  }

  public ExecutorType getDefaultExecutorType() {
    return defaultExecutorType;
  }

  public void setDefaultExecutorType(ExecutorType defaultExecutorType) {
    this.defaultExecutorType = defaultExecutorType;
  }

  public boolean isCacheEnabled() {
    return cacheEnabled;
  }

  public void setCacheEnabled(boolean cacheEnabled) {
    this.cacheEnabled = cacheEnabled;
  }

  public Integer getDefaultStatementTimeout() {
    return defaultStatementTimeout;
  }

  public void setDefaultStatementTimeout(Integer defaultStatementTimeout) {
    this.defaultStatementTimeout = defaultStatementTimeout;
  }

  /**
   * Gets the default fetch size.
   *
   * @return the default fetch size
   * @since 3.3.0
   */
  public Integer getDefaultFetchSize() {
    return defaultFetchSize;
  }

  /**
   * Sets the default fetch size.
   *
   * @param defaultFetchSize
   *          the new default fetch size
   * @since 3.3.0
   */
  public void setDefaultFetchSize(Integer defaultFetchSize) {
    this.defaultFetchSize = defaultFetchSize;
  }

  /**
   * Gets the default result set type.
   *
   * @return the default result set type
   * @since 3.5.2
   */
  public ResultSetType getDefaultResultSetType() {
    return defaultResultSetType;
  }

  /**
   * Sets the default result set type.
   *
   * @param defaultResultSetType
   *          the new default result set type
   * @since 3.5.2
   */
  public void setDefaultResultSetType(ResultSetType defaultResultSetType) {
    this.defaultResultSetType = defaultResultSetType;
  }

  public boolean isUseColumnLabel() {
    return useColumnLabel;
  }

  public void setUseColumnLabel(boolean useColumnLabel) {
    this.useColumnLabel = useColumnLabel;
  }

  public LocalCacheScope getLocalCacheScope() {
    return localCacheScope;
  }

  public void setLocalCacheScope(LocalCacheScope localCacheScope) {
    this.localCacheScope = localCacheScope;
  }

  public JdbcType getJdbcTypeForNull() {
    return jdbcTypeForNull;
  }

  public void setJdbcTypeForNull(JdbcType jdbcTypeForNull) {
    this.jdbcTypeForNull = jdbcTypeForNull;
  }

  public Properties getVariables() {
    return variables;
  }

  public void setVariables(Properties variables) {
    this.variables = variables;
  }

  public TypeHandlerRegistry getTypeHandlerRegistry() {
    return typeHandlerRegistry;
  }

  /**
   * Set a default {@link TypeHandler} class for {@link Enum}.
   * A default {@link TypeHandler} is {@link org.apache.ibatis.type.EnumTypeHandler}.
   * @param typeHandler a type handler class for {@link Enum}
   * @since 3.4.5
   */
  public void setDefaultEnumTypeHandler(Class<? extends TypeHandler> typeHandler) {
    if (typeHandler != null) {
      getTypeHandlerRegistry().setDefaultEnumTypeHandler(typeHandler);
    }
  }

  public TypeAliasRegistry getTypeAliasRegistry() {
    return typeAliasRegistry;
  }

  /**
   * Gets the mapper registry.
   *
   * @return the mapper registry
   * @since 3.2.2
   */
  public MapperRegistry getMapperRegistry() {
    return mapperRegistry;
  }

  public ReflectorFactory getReflectorFactory() {
    return reflectorFactory;
  }

  public void setReflectorFactory(ReflectorFactory reflectorFactory) {
    this.reflectorFactory = reflectorFactory;
  }

  public ObjectFactory getObjectFactory() {
    return objectFactory;
  }

  public void setObjectFactory(ObjectFactory objectFactory) {
    this.objectFactory = objectFactory;
  }

  public ObjectWrapperFactory getObjectWrapperFactory() {
    return objectWrapperFactory;
  }

  public void setObjectWrapperFactory(ObjectWrapperFactory objectWrapperFactory) {
    this.objectWrapperFactory = objectWrapperFactory;
  }

  /**
   * Gets the interceptors.
   *
   * @return the interceptors
   * @since 3.2.2
   */
  public List<Interceptor> getInterceptors() {
    return interceptorChain.getInterceptors();
  }

  public LanguageDriverRegistry getLanguageRegistry() {
    return languageRegistry;
  }

  public void setDefaultScriptingLanguage(Class<? extends LanguageDriver> driver) {
    if (driver == null) {
      driver = XMLLanguageDriver.class;
    }
    getLanguageRegistry().setDefaultDriverClass(driver);
  }

  public LanguageDriver getDefaultScriptingLanguageInstance() {
    return languageRegistry.getDefaultDriver();
  }

  /**
   * Gets the language driver.
   *
   * @param langClass
   *          the lang class
   * @return the language driver
   * @since 3.5.1
   */
  public LanguageDriver getLanguageDriver(Class<? extends LanguageDriver> langClass) {
    if (langClass == null) {
      return languageRegistry.getDefaultDriver();
    }
    languageRegistry.register(langClass);
    return languageRegistry.getDriver(langClass);
  }

  /**
   * Gets the default scripting language instance.
   *
   * @return the default scripting language instance
   * @deprecated Use {@link #getDefaultScriptingLanguageInstance()}
   */
  @Deprecated
  public LanguageDriver getDefaultScriptingLanuageInstance() {
    return getDefaultScriptingLanguageInstance();
  }

  public MetaObject newMetaObject(Object object) {
    return MetaObject.forObject(object, objectFactory, objectWrapperFactory, reflectorFactory);
  }

  public ParameterHandler newParameterHandler(MappedStatement mappedStatement, Object parameterObject, BoundSql boundSql) {
    ParameterHandler parameterHandler = mappedStatement.getLang().createParameterHandler(mappedStatement, parameterObject, boundSql);
    parameterHandler = (ParameterHandler) interceptorChain.pluginAll(parameterHandler);
    return parameterHandler;
  }

  public ResultSetHandler newResultSetHandler(Executor executor, MappedStatement mappedStatement, RowBounds rowBounds, ParameterHandler parameterHandler,
      ResultHandler resultHandler, BoundSql boundSql) {
    ResultSetHandler resultSetHandler = new DefaultResultSetHandler(executor, mappedStatement, parameterHandler, resultHandler, boundSql, rowBounds);
    resultSetHandler = (ResultSetHandler) interceptorChain.pluginAll(resultSetHandler);
    return resultSetHandler;
  }

  public StatementHandler newStatementHandler(Executor executor, MappedStatement mappedStatement, Object parameterObject, RowBounds rowBounds, ResultHandler resultHandler, BoundSql boundSql) {
    StatementHandler statementHandler = new RoutingStatementHandler(executor, mappedStatement, parameterObject, rowBounds, resultHandler, boundSql);
    statementHandler = (StatementHandler) interceptorChain.pluginAll(statementHandler);
    return statementHandler;
  }

  public Executor newExecutor(Transaction transaction) {
    return newExecutor(transaction, defaultExecutorType);
  }

  public Executor newExecutor(Transaction transaction, ExecutorType executorType) {
    executorType = executorType == null ? defaultExecutorType : executorType;
    executorType = executorType == null ? ExecutorType.SIMPLE : executorType;
    Executor executor;
    if (ExecutorType.BATCH == executorType) {
      executor = new BatchExecutor(this, transaction);
    } else if (ExecutorType.REUSE == executorType) {
      executor = new ReuseExecutor(this, transaction);
    } else {
      executor = new SimpleExecutor(this, transaction);
    }
    if (cacheEnabled) {
      executor = new CachingExecutor(executor);
    }
    executor = (Executor) interceptorChain.pluginAll(executor);
    return executor;
  }

  public void addKeyGenerator(String id, KeyGenerator keyGenerator) {
    keyGenerators.put(id, keyGenerator);
  }

  public Collection<String> getKeyGeneratorNames() {
    return keyGenerators.keySet();
  }

  public Collection<KeyGenerator> getKeyGenerators() {
    return keyGenerators.values();
  }

  public KeyGenerator getKeyGenerator(String id) {
    return keyGenerators.get(id);
  }

  public boolean hasKeyGenerator(String id) {
    return keyGenerators.containsKey(id);
  }

  public void addCache(Cache cache) {
    caches.put(cache.getId(), cache);
  }

  public Collection<String> getCacheNames() {
    return caches.keySet();
  }

  public Collection<Cache> getCaches() {
    return caches.values();
  }

  public Cache getCache(String id) {
    return caches.get(id);
  }

  public boolean hasCache(String id) {
    return caches.containsKey(id);
  }

  public void addResultMap(ResultMap rm) {
    resultMaps.put(rm.getId(), rm);
    checkLocallyForDiscriminatedNestedResultMaps(rm);
    checkGloballyForDiscriminatedNestedResultMaps(rm);
  }

  public Collection<String> getResultMapNames() {
    return resultMaps.keySet();
  }

  public Collection<ResultMap> getResultMaps() {
    return resultMaps.values();
  }

  public ResultMap getResultMap(String id) {
    return resultMaps.get(id);
  }

  public boolean hasResultMap(String id) {
    return resultMaps.containsKey(id);
  }

  public void addParameterMap(ParameterMap pm) {
    parameterMaps.put(pm.getId(), pm);
  }

  public Collection<String> getParameterMapNames() {
    return parameterMaps.keySet();
  }

  public Collection<ParameterMap> getParameterMaps() {
    return parameterMaps.values();
  }

  public ParameterMap getParameterMap(String id) {
    return parameterMaps.get(id);
  }

  public boolean hasParameterMap(String id) {
    return parameterMaps.containsKey(id);
  }

  public void addMappedStatement(MappedStatement ms) {
    mappedStatements.put(ms.getId(), ms);
  }

  public Collection<String> getMappedStatementNames() {
    buildAllStatements();
    return mappedStatements.keySet();
  }

  public Collection<MappedStatement> getMappedStatements() {
    buildAllStatements();
    return mappedStatements.values();
  }

  public Collection<XMLStatementBuilder> getIncompleteStatements() {
    return incompleteStatements;
  }

  public void addIncompleteStatement(XMLStatementBuilder incompleteStatement) {
    incompleteStatements.add(incompleteStatement);
  }

  public Collection<CacheRefResolver> getIncompleteCacheRefs() {
    return incompleteCacheRefs;
  }

  public void addIncompleteCacheRef(CacheRefResolver incompleteCacheRef) {
    incompleteCacheRefs.add(incompleteCacheRef);
  }

  public Collection<ResultMapResolver> getIncompleteResultMaps() {
    return incompleteResultMaps;
  }

  public void addIncompleteResultMap(ResultMapResolver resultMapResolver) {
    incompleteResultMaps.add(resultMapResolver);
  }

  public void addIncompleteMethod(MethodResolver builder) {
    incompleteMethods.add(builder);
  }

  public Collection<MethodResolver> getIncompleteMethods() {
    return incompleteMethods;
  }

  public MappedStatement getMappedStatement(String id) {
    return this.getMappedStatement(id, true);
  }

  public MappedStatement getMappedStatement(String id, boolean validateIncompleteStatements) {
    if (validateIncompleteStatements) {
      buildAllStatements();
    }
    return mappedStatements.get(id);
  }

  public Map<String, XNode> getSqlFragments() {
    return sqlFragments;
  }

  public void addInterceptor(Interceptor interceptor) {
    interceptorChain.addInterceptor(interceptor);
  }

  public void addMappers(String packageName, Class<?> superType) {
    mapperRegistry.addMappers(packageName, superType);
  }

  public void addMappers(String packageName) {
    mapperRegistry.addMappers(packageName);
  }

  public <T> void addMapper(Class<T> type) {
    mapperRegistry.addMapper(type);
  }

  public <T> T getMapper(Class<T> type, SqlSession sqlSession) {
    return mapperRegistry.getMapper(type, sqlSession);
  }

  public boolean hasMapper(Class<?> type) {
    return mapperRegistry.hasMapper(type);
  }

  public boolean hasStatement(String statementName) {
    return hasStatement(statementName, true);
  }

  public boolean hasStatement(String statementName, boolean validateIncompleteStatements) {
    if (validateIncompleteStatements) {
      buildAllStatements();
    }
    return mappedStatements.containsKey(statementName);
  }

  public void addCacheRef(String namespace, String referencedNamespace) {
    cacheRefMap.put(namespace, referencedNamespace);
  }

  /*
   * Parses all the unprocessed statement nodes in the cache. It is recommended
   * to call this method once all the mappers are added as it provides fail-fast
   * statement validation.
   */
  protected void buildAllStatements() {
    parsePendingResultMaps();
    if (!incompleteCacheRefs.isEmpty()) {
      synchronized (incompleteCacheRefs) {
        incompleteCacheRefs.removeIf(x -> x.resolveCacheRef() != null);
      }
    }
    if (!incompleteStatements.isEmpty()) {
      synchronized (incompleteStatements) {
        incompleteStatements.removeIf(x -> {
          x.parseStatementNode();
          return true;
        });
      }
    }
    if (!incompleteMethods.isEmpty()) {
      synchronized (incompleteMethods) {
        incompleteMethods.removeIf(x -> {
          x.resolve();
          return true;
        });
      }
    }
  }

  private void parsePendingResultMaps() {
    if (incompleteResultMaps.isEmpty()) {
      return;
    }
    synchronized (incompleteResultMaps) {
      boolean resolved;
      IncompleteElementException ex = null;
      do {
        resolved = false;
        Iterator<ResultMapResolver> iterator = incompleteResultMaps.iterator();
        while (iterator.hasNext()) {
          try {
            iterator.next().resolve();
            iterator.remove();
            resolved = true;
          } catch (IncompleteElementException e) {
            ex = e;
          }
        }
      } while (resolved);
      if (!incompleteResultMaps.isEmpty() && ex != null) {
        // At least one result map is unresolvable.
        throw ex;
      }
    }
  }

  /**
   * Extracts namespace from fully qualified statement id.
   *
   * @param statementId
   *          the statement id
   * @return namespace or null when id does not contain period.
   */
  protected String extractNamespace(String statementId) {
    int lastPeriod = statementId.lastIndexOf('.');
    return lastPeriod > 0 ? statementId.substring(0, lastPeriod) : null;
  }

  // Slow but a one time cost. A better solution is welcome.
  protected void checkGloballyForDiscriminatedNestedResultMaps(ResultMap rm) {
    if (rm.hasNestedResultMaps()) {
      for (Map.Entry<String, ResultMap> entry : resultMaps.entrySet()) {
        Object value = entry.getValue();
        if (value instanceof ResultMap) {
          ResultMap entryResultMap = (ResultMap) value;
          if (!entryResultMap.hasNestedResultMaps() && entryResultMap.getDiscriminator() != null) {
            Collection<String> discriminatedResultMapNames = entryResultMap.getDiscriminator().getDiscriminatorMap().values();
            if (discriminatedResultMapNames.contains(rm.getId())) {
              entryResultMap.forceNestedResultMaps();
            }
          }
        }
      }
    }
  }

  // Slow but a one time cost. A better solution is welcome.
  protected void checkLocallyForDiscriminatedNestedResultMaps(ResultMap rm) {
    if (!rm.hasNestedResultMaps() && rm.getDiscriminator() != null) {
      for (Map.Entry<String, String> entry : rm.getDiscriminator().getDiscriminatorMap().entrySet()) {
        String discriminatedResultMapName = entry.getValue();
        if (hasResultMap(discriminatedResultMapName)) {
          ResultMap discriminatedResultMap = resultMaps.get(discriminatedResultMapName);
          if (discriminatedResultMap.hasNestedResultMaps()) {
            rm.forceNestedResultMaps();
            break;
          }
        }
      }
    }
  }

  protected static class StrictMap<V> extends HashMap<String, V> {

    private static final long serialVersionUID = -4950446264854982944L;
    private final String name;
    private BiFunction<V, V, String> conflictMessageProducer;

    public StrictMap(String name, int initialCapacity, float loadFactor) {
      super(initialCapacity, loadFactor);
      this.name = name;
    }

    public StrictMap(String name, int initialCapacity) {
      super(initialCapacity);
      this.name = name;
    }

    public StrictMap(String name) {
      super();
      this.name = name;
    }

    public StrictMap(String name, Map<String, ? extends V> m) {
      super(m);
      this.name = name;
    }

    /**
     * Assign a function for producing a conflict error message when contains value with the same key.
     * <p>
     * function arguments are 1st is saved value and 2nd is target value.
     * @param conflictMessageProducer A function for producing a conflict error message
     * @return a conflict error message
     * @since 3.5.0
     */
    public StrictMap<V> conflictMessageProducer(BiFunction<V, V, String> conflictMessageProducer) {
      this.conflictMessageProducer = conflictMessageProducer;
      return this;
    }

    @Override
    @SuppressWarnings("unchecked")
    public V put(String key, V value) {
      if (containsKey(key)) {
        throw new IllegalArgumentException(name + " already contains value for " + key
            + (conflictMessageProducer == null ? "" : conflictMessageProducer.apply(super.get(key), value)));
      }
      if (key.contains(".")) {
        final String shortKey = getShortName(key);
        if (super.get(shortKey) == null) {
          super.put(shortKey, value);
        } else {
          super.put(shortKey, (V) new Ambiguity(shortKey));
        }
      }
      return super.put(key, value);
    }

    @Override
    public V get(Object key) {
      V value = super.get(key);
      if (value == null) {
        throw new IllegalArgumentException(name + " does not contain value for " + key);
      }
      if (value instanceof Ambiguity) {
        throw new IllegalArgumentException(((Ambiguity) value).getSubject() + " is ambiguous in " + name
            + " (try using the full name including the namespace, or rename one of the entries)");
      }
      return value;
    }

    protected static class Ambiguity {
      private final String subject;

      public Ambiguity(String subject) {
        this.subject = subject;
      }

      public String getSubject() {
        return subject;
      }
    }

    private String getShortName(String key) {
      final String[] keyParts = key.split("\\.");
      return keyParts[keyParts.length - 1];
    }
  }

}<|MERGE_RESOLUTION|>--- conflicted
+++ resolved
@@ -114,11 +114,8 @@
   protected boolean useActualParamName = true;
   protected boolean returnInstanceForEmptyRow;
   protected boolean shrinkWhitespacesInSql;
-<<<<<<< HEAD
+  protected boolean nullableOnForEach;
   protected boolean argNameBasedConstructorAutoMapping;
-=======
-  protected boolean nullableOnForEach;
->>>>>>> 0ccf9ba3
 
   protected String logPrefix;
   protected Class<? extends Log> logImpl;
@@ -302,35 +299,34 @@
     this.shrinkWhitespacesInSql = shrinkWhitespacesInSql;
   }
 
-<<<<<<< HEAD
+  /**
+   * Sets the default value of 'nullable' attribute on 'foreach' tag.
+   *
+   * @param nullableOnForEach If nullable, set to {@code true}
+   * @since 3.5.9
+   */
+  public void setNullableOnForEach(boolean nullableOnForEach) {
+    this.nullableOnForEach = nullableOnForEach;
+  }
+
+  /**
+   * Returns the default value of 'nullable' attribute on 'foreach' tag.
+   *
+   * <p>Default is {@code false}.
+   *
+   * @return If nullable, set to {@code true}
+   * @since 3.5.9
+   */
+  public boolean isNullableOnForEach() {
+    return nullableOnForEach;
+  }
+
   public boolean isArgNameBasedConstructorAutoMapping() {
     return argNameBasedConstructorAutoMapping;
   }
 
   public void setArgNameBasedConstructorAutoMapping(boolean argNameBasedConstructorAutoMapping) {
     this.argNameBasedConstructorAutoMapping = argNameBasedConstructorAutoMapping;
-=======
-  /**
-   * Sets the default value of 'nullable' attribute on 'foreach' tag.
-   *
-   * @param nullableOnForEach If nullable, set to {@code true}
-   * @since 3.5.9
-   */
-  public void setNullableOnForEach(boolean nullableOnForEach) {
-    this.nullableOnForEach = nullableOnForEach;
-  }
-
-  /**
-   * Returns the default value of 'nullable' attribute on 'foreach' tag.
-   *
-   * <p>Default is {@code false}.
-   *
-   * @return If nullable, set to {@code true}
-   * @since 3.5.9
-   */
-  public boolean isNullableOnForEach() {
-    return nullableOnForEach;
->>>>>>> 0ccf9ba3
   }
 
   public String getDatabaseId() {
