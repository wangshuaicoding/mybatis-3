/*
 *    Copyright 2009-2023 the original author or authors.
 *
 *    Licensed under the Apache License, Version 2.0 (the "License");
 *    you may not use this file except in compliance with the License.
 *    You may obtain a copy of the License at
 *
 *       https://www.apache.org/licenses/LICENSE-2.0
 *
 *    Unless required by applicable law or agreed to in writing, software
 *    distributed under the License is distributed on an "AS IS" BASIS,
 *    WITHOUT WARRANTIES OR CONDITIONS OF ANY KIND, either express or implied.
 *    See the License for the specific language governing permissions and
 *    limitations under the License.
 */
package org.apache.ibatis.scripting.defaults;

import java.sql.PreparedStatement;
import java.sql.SQLException;
import java.util.List;

import org.apache.ibatis.executor.ErrorContext;
import org.apache.ibatis.executor.parameter.ParameterHandler;
import org.apache.ibatis.mapping.BoundSql;
import org.apache.ibatis.mapping.MappedStatement;
import org.apache.ibatis.mapping.ParameterMapping;
import org.apache.ibatis.mapping.ParameterMode;
import org.apache.ibatis.reflection.MetaObject;
import org.apache.ibatis.session.Configuration;
import org.apache.ibatis.type.JdbcType;
import org.apache.ibatis.type.TypeException;
import org.apache.ibatis.type.TypeHandler;
import org.apache.ibatis.type.TypeHandlerRegistry;

/**
 * @author Clinton Begin
 * @author Eduardo Macarron
 */
public class DefaultParameterHandler implements ParameterHandler {

  private final TypeHandlerRegistry typeHandlerRegistry;

  private final MappedStatement mappedStatement;
  private final Object parameterObject;
  private final BoundSql boundSql;
  private final Configuration configuration;

  public DefaultParameterHandler(MappedStatement mappedStatement, Object parameterObject, BoundSql boundSql) {
    this.mappedStatement = mappedStatement;
    this.configuration = mappedStatement.getConfiguration();
    this.typeHandlerRegistry = mappedStatement.getConfiguration().getTypeHandlerRegistry();
    this.parameterObject = parameterObject;
    this.boundSql = boundSql;
  }

  @Override
  public Object getParameterObject() {
    return parameterObject;
  }

  @Override
  public void setParameters(PreparedStatement ps) {
    ErrorContext.instance().activity("setting parameters").object(mappedStatement.getParameterMap().getId());
    List<ParameterMapping> parameterMappings = boundSql.getParameterMappings();
    if (parameterMappings != null) {
      MetaObject metaObject = null;
      for (int i = 0; i < parameterMappings.size(); i++) {
        ParameterMapping parameterMapping = parameterMappings.get(i);
        if (parameterMapping.getMode() != ParameterMode.OUT) {
<<<<<<< HEAD
          Object value = getValue(parameterMapping);
=======
          Object value;
          String propertyName = parameterMapping.getProperty();
          if (boundSql.hasAdditionalParameter(propertyName)) { // issue #448 ask first for additional params
            value = boundSql.getAdditionalParameter(propertyName);
          } else if (parameterObject == null) {
            value = null;
          } else if (typeHandlerRegistry.hasTypeHandler(parameterObject.getClass())) {
            value = parameterObject;
          } else {
            if (metaObject == null) {
              metaObject = configuration.newMetaObject(parameterObject);
            }
            value = metaObject.getValue(propertyName);
          }
>>>>>>> d21e71b5
          TypeHandler typeHandler = parameterMapping.getTypeHandler();
          JdbcType jdbcType = parameterMapping.getJdbcType();
          if (value == null && jdbcType == null) {
            jdbcType = configuration.getJdbcTypeForNull();
          }
          try {
            typeHandler.setParameter(ps, i + 1, value, jdbcType);
          } catch (TypeException | SQLException e) {
            throw new TypeException("Could not set parameters for mapping: " + parameterMapping + ". Cause: " + e, e);
          }
        }
      }
    }
  }

  private Object getValue(ParameterMapping parameterMapping) {
    if (parameterMapping.hasValue()) {
      return parameterMapping.getValue();
    }
    String propertyName = parameterMapping.getProperty();
    if (boundSql.hasAdditionalParameter(propertyName)) { // issue #448 ask first for additional params
      return boundSql.getAdditionalParameter(propertyName);
    } else if (parameterObject == null) {
      return null;
    } else if (typeHandlerRegistry.hasTypeHandler(parameterObject.getClass())) {
      return parameterObject;
    } else {
      MetaObject metaObject = configuration.newMetaObject(parameterObject);
      return metaObject.getValue(propertyName);
    }
  }

}<|MERGE_RESOLUTION|>--- conflicted
+++ resolved
@@ -45,6 +45,8 @@
   private final BoundSql boundSql;
   private final Configuration configuration;
 
+  private MetaObject metaObject;
+
   public DefaultParameterHandler(MappedStatement mappedStatement, Object parameterObject, BoundSql boundSql) {
     this.mappedStatement = mappedStatement;
     this.configuration = mappedStatement.getConfiguration();
@@ -63,28 +65,10 @@
     ErrorContext.instance().activity("setting parameters").object(mappedStatement.getParameterMap().getId());
     List<ParameterMapping> parameterMappings = boundSql.getParameterMappings();
     if (parameterMappings != null) {
-      MetaObject metaObject = null;
       for (int i = 0; i < parameterMappings.size(); i++) {
         ParameterMapping parameterMapping = parameterMappings.get(i);
         if (parameterMapping.getMode() != ParameterMode.OUT) {
-<<<<<<< HEAD
           Object value = getValue(parameterMapping);
-=======
-          Object value;
-          String propertyName = parameterMapping.getProperty();
-          if (boundSql.hasAdditionalParameter(propertyName)) { // issue #448 ask first for additional params
-            value = boundSql.getAdditionalParameter(propertyName);
-          } else if (parameterObject == null) {
-            value = null;
-          } else if (typeHandlerRegistry.hasTypeHandler(parameterObject.getClass())) {
-            value = parameterObject;
-          } else {
-            if (metaObject == null) {
-              metaObject = configuration.newMetaObject(parameterObject);
-            }
-            value = metaObject.getValue(propertyName);
-          }
->>>>>>> d21e71b5
           TypeHandler typeHandler = parameterMapping.getTypeHandler();
           JdbcType jdbcType = parameterMapping.getJdbcType();
           if (value == null && jdbcType == null) {
@@ -112,7 +96,9 @@
     } else if (typeHandlerRegistry.hasTypeHandler(parameterObject.getClass())) {
       return parameterObject;
     } else {
-      MetaObject metaObject = configuration.newMetaObject(parameterObject);
+      if (metaObject == null) {
+        metaObject = configuration.newMetaObject(parameterObject);
+      }
       return metaObject.getValue(propertyName);
     }
   }
